name: Deploy to Streamlit and Hugging Face

on:
  push:
    branches: [ main ]
  workflow_dispatch:

jobs:
  deploy:
    runs-on: ubuntu-latest

    steps:
      - name: Checkout code
        uses: actions/checkout@v4
        with:
          fetch-depth: 0
          lfs: false

      - name: Set up Python
        uses: actions/setup-python@v5
        with:
          python-version: '3.13'

      - name: Push to Hugging Face Spaces
        env:
          HF_TOKEN: ${{ secrets.HF_TOKEN }}
          HF_SPACE_NAME: ${{ secrets.HF_SPACE_NAME }}
        run: |
          git config --global user.email "github-actions[bot]@users.noreply.github.com"
          git config --global user.name "github-actions[bot]"

          if [ -z "$HF_TOKEN" ] || [ -z "$HF_SPACE_NAME" ]; then
            echo "HuggingFace deployment skipped: missing secrets"
            echo "Add HF_TOKEN and HF_SPACE_NAME to repository secrets"
            exit 0
          fi

          if [ ! -f "README_HF.md" ]; then
            echo "HuggingFace deployment skipped: README_HF.md not found"
            exit 0
          fi

<<<<<<< HEAD
          echo "Deploying to HF Space: $HF_SPACE_NAME"

          # Stage a clean deployment worktree without Git history
          rm -rf hf-deploy
          mkdir hf-deploy
          rsync -a --delete \
            --exclude '.git/' \
            --exclude 'hf-deploy/' \
            ./ hf-deploy/

          cd hf-deploy

          # Use HuggingFace Space README
          cp README_HF.md README.md

          # Drop PNG assets (and other obvious binary blobs) from the deployment tree
          deleted_assets=false
          while IFS= read -r -d '' asset; do
            if [ "$deleted_assets" = false ]; then
              echo "Excluding binary assets from Hugging Face deployment:"
              deleted_assets=true
            fi
            echo "  - ${asset#./}"
            rm -f "$asset"
          done < <(find . -type f \
            \( -iname '*.png' -o -iname '*.jpg' -o -iname '*.jpeg' -o -iname '*.gif' -o -iname '*.webp' \) -print0)

          if [ "$deleted_assets" = false ]; then
            echo "No binary assets to exclude from Hugging Face deployment."
          fi

          # Initialise a fresh repository for the deployment payload
          git init
          git checkout -b main
          git add .
          git commit -m "Prepare Hugging Face deployment artifacts"

          # Push to HF Spaces (using generic username for HF git auth)
          git remote add hf https://hf:$HF_TOKEN@huggingface.co/spaces/$HF_SPACE_NAME

          echo "📤 Pushing to HuggingFace Spaces..."
          git push hf main:main --force

          cd ..
          rm -rf hf-deploy

          echo "HuggingFace deployment complete!"
=======
          echo "Deploying to HF Space: $HF_SPACE_NAME"

          # Clone repository
          git clone . hf-deploy --branch main
          cd hf-deploy

          # Use HuggingFace Space README
          cp README_HF.md README.md

          # Remove PNG (and other tracked binary) assets from the deployment
          mapfile -d '' png_files < <(git ls-files -z '*.png') || true
          if [ "${#png_files[@]}" -gt 0 ]; then
            echo "Excluding PNG assets from Hugging Face deployment:"
            for file in "${png_files[@]}"; do
              echo "  - $file"
            done
            git rm --cached "${png_files[@]}"
          else
            echo "No PNG assets to exclude from Hugging Face deployment."
          fi

          # Commit deployment-specific changes (README swap and filtered assets)
          git add README.md
          git commit -m "Prepare Hugging Face deployment artifacts" || true

          # Push to HF Spaces (using generic username for HF git auth)
          git remote add hf https://hf:$HF_TOKEN@huggingface.co/spaces/$HF_SPACE_NAME

          echo "📤 Pushing to HuggingFace Spaces..."
          git push hf main:main --force

          cd ..
          rm -rf hf-deploy

          echo "HuggingFace deployment complete!"
>>>>>>> a798d6c4

      - name: Trigger Streamlit Cloud Deployment
        env:
          STREAMLIT_APP_URL: ${{ secrets.STREAMLIT_APP_URL }}
        run: |
          echo "Streamlit Cloud will auto-deploy from main branch"
          echo "App URL: $STREAMLIT_APP_URL"

      - name: Deployment Summary
        run: |
          echo "Deployment started"
          echo "HF Spaces: https://huggingface.co/spaces/${{ secrets.HF_SPACE_NAME }}"
          echo "Streamlit: ${{ secrets.STREAMLIT_APP_URL }}"
<|MERGE_RESOLUTION|>--- conflicted
+++ resolved
@@ -1,140 +1,97 @@
-name: Deploy to Streamlit and Hugging Face
-
-on:
-  push:
-    branches: [ main ]
-  workflow_dispatch:
-
-jobs:
-  deploy:
-    runs-on: ubuntu-latest
-
-    steps:
-      - name: Checkout code
-        uses: actions/checkout@v4
-        with:
-          fetch-depth: 0
-          lfs: false
-
-      - name: Set up Python
-        uses: actions/setup-python@v5
-        with:
-          python-version: '3.13'
-
-      - name: Push to Hugging Face Spaces
-        env:
-          HF_TOKEN: ${{ secrets.HF_TOKEN }}
-          HF_SPACE_NAME: ${{ secrets.HF_SPACE_NAME }}
-        run: |
-          git config --global user.email "github-actions[bot]@users.noreply.github.com"
-          git config --global user.name "github-actions[bot]"
-
-          if [ -z "$HF_TOKEN" ] || [ -z "$HF_SPACE_NAME" ]; then
-            echo "HuggingFace deployment skipped: missing secrets"
-            echo "Add HF_TOKEN and HF_SPACE_NAME to repository secrets"
-            exit 0
-          fi
-
-          if [ ! -f "README_HF.md" ]; then
-            echo "HuggingFace deployment skipped: README_HF.md not found"
-            exit 0
-          fi
-
-<<<<<<< HEAD
-          echo "Deploying to HF Space: $HF_SPACE_NAME"
-
-          # Stage a clean deployment worktree without Git history
-          rm -rf hf-deploy
-          mkdir hf-deploy
-          rsync -a --delete \
-            --exclude '.git/' \
-            --exclude 'hf-deploy/' \
-            ./ hf-deploy/
-
-          cd hf-deploy
-
-          # Use HuggingFace Space README
-          cp README_HF.md README.md
-
-          # Drop PNG assets (and other obvious binary blobs) from the deployment tree
-          deleted_assets=false
-          while IFS= read -r -d '' asset; do
-            if [ "$deleted_assets" = false ]; then
-              echo "Excluding binary assets from Hugging Face deployment:"
-              deleted_assets=true
-            fi
-            echo "  - ${asset#./}"
-            rm -f "$asset"
-          done < <(find . -type f \
-            \( -iname '*.png' -o -iname '*.jpg' -o -iname '*.jpeg' -o -iname '*.gif' -o -iname '*.webp' \) -print0)
-
-          if [ "$deleted_assets" = false ]; then
-            echo "No binary assets to exclude from Hugging Face deployment."
-          fi
-
-          # Initialise a fresh repository for the deployment payload
-          git init
-          git checkout -b main
-          git add .
-          git commit -m "Prepare Hugging Face deployment artifacts"
-
-          # Push to HF Spaces (using generic username for HF git auth)
-          git remote add hf https://hf:$HF_TOKEN@huggingface.co/spaces/$HF_SPACE_NAME
-
-          echo "📤 Pushing to HuggingFace Spaces..."
-          git push hf main:main --force
-
-          cd ..
-          rm -rf hf-deploy
-
-          echo "HuggingFace deployment complete!"
-=======
-          echo "Deploying to HF Space: $HF_SPACE_NAME"
-
-          # Clone repository
-          git clone . hf-deploy --branch main
-          cd hf-deploy
-
-          # Use HuggingFace Space README
-          cp README_HF.md README.md
-
-          # Remove PNG (and other tracked binary) assets from the deployment
-          mapfile -d '' png_files < <(git ls-files -z '*.png') || true
-          if [ "${#png_files[@]}" -gt 0 ]; then
-            echo "Excluding PNG assets from Hugging Face deployment:"
-            for file in "${png_files[@]}"; do
-              echo "  - $file"
-            done
-            git rm --cached "${png_files[@]}"
-          else
-            echo "No PNG assets to exclude from Hugging Face deployment."
-          fi
-
-          # Commit deployment-specific changes (README swap and filtered assets)
-          git add README.md
-          git commit -m "Prepare Hugging Face deployment artifacts" || true
-
-          # Push to HF Spaces (using generic username for HF git auth)
-          git remote add hf https://hf:$HF_TOKEN@huggingface.co/spaces/$HF_SPACE_NAME
-
-          echo "📤 Pushing to HuggingFace Spaces..."
-          git push hf main:main --force
-
-          cd ..
-          rm -rf hf-deploy
-
-          echo "HuggingFace deployment complete!"
->>>>>>> a798d6c4
-
-      - name: Trigger Streamlit Cloud Deployment
-        env:
-          STREAMLIT_APP_URL: ${{ secrets.STREAMLIT_APP_URL }}
-        run: |
-          echo "Streamlit Cloud will auto-deploy from main branch"
-          echo "App URL: $STREAMLIT_APP_URL"
-
-      - name: Deployment Summary
-        run: |
-          echo "Deployment started"
-          echo "HF Spaces: https://huggingface.co/spaces/${{ secrets.HF_SPACE_NAME }}"
-          echo "Streamlit: ${{ secrets.STREAMLIT_APP_URL }}"
+name: Deploy to Streamlit and Hugging Face
+
+on:
+  push:
+    branches: [ main ]
+  workflow_dispatch:
+
+jobs:
+  deploy:
+    runs-on: ubuntu-latest
+
+    steps:
+      - name: Checkout code
+        uses: actions/checkout@v4
+        with:
+          fetch-depth: 0
+          lfs: false
+
+      - name: Set up Python
+        uses: actions/setup-python@v5
+        with:
+          python-version: '3.13'
+
+      - name: Push to Hugging Face Spaces
+        env:
+          HF_TOKEN: ${{ secrets.HF_TOKEN }}
+          HF_SPACE_NAME: ${{ secrets.HF_SPACE_NAME }}
+        run: |
+          git config --global user.email "github-actions[bot]@users.noreply.github.com"
+          git config --global user.name "github-actions[bot]"
+
+          if [ -z "$HF_TOKEN" ] || [ -z "$HF_SPACE_NAME" ]; then
+            echo "HuggingFace deployment skipped: missing secrets"
+            echo "Add HF_TOKEN and HF_SPACE_NAME to repository secrets"
+            exit 0
+          fi
+
+          if [ ! -f "README_HF.md" ]; then
+            echo "HuggingFace deployment skipped: README_HF.md not found"
+            exit 0
+          fi
+
+          echo "Deploying to HF Space: $HF_SPACE_NAME"
+
+          rm -rf hf-deploy
+          mkdir hf-deploy
+          rsync -a --delete \
+            --exclude '.git/' \
+            --exclude 'hf-deploy/' \
+            ./ hf-deploy/
+
+          cd hf-deploy
+
+          cp README_HF.md README.md
+
+          deleted_assets=false
+          while IFS= read -r -d '' asset; do
+            if [ "$deleted_assets" = false ]; then
+              echo "Excluding binary assets from Hugging Face deployment:"
+              deleted_assets=true
+            fi
+            echo "  - ${asset#./}"
+            rm -f "$asset"
+          done < <(find . -type f \
+            \( -iname '*.png' -o -iname '*.jpg' -o -iname '*.jpeg' -o -iname '*.gif' -o -iname '*.webp' \) -print0)
+
+          if [ "$deleted_assets" = false ]; then
+            echo "No binary assets to exclude from Hugging Face deployment."
+          fi
+
+          git init
+          git checkout -b main
+          git add .
+          git commit -m "Prepare Hugging Face deployment artifacts"
+
+          git remote add hf https://hf:$HF_TOKEN@huggingface.co/spaces/$HF_SPACE_NAME
+
+          echo "Pushing to HuggingFace Spaces..."
+          git push hf main:main --force
+
+          cd ..
+          rm -rf hf-deploy
+
+          echo "HuggingFace deployment complete!"
+
+      - name: Trigger Streamlit Cloud Deployment
+        env:
+          STREAMLIT_APP_URL: ${{ secrets.STREAMLIT_APP_URL }}
+        run: |
+          echo "Streamlit Cloud will auto-deploy from main branch"
+          echo "App URL: $STREAMLIT_APP_URL"
+
+      - name: Deployment Summary
+        run: |
+          echo "Deployment started"
+          echo "HF Spaces: https://huggingface.co/spaces/${{ secrets.HF_SPACE_NAME }}"
+          echo "Streamlit: ${{ secrets.STREAMLIT_APP_URL }}"