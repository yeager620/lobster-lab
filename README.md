<<<<<<< HEAD
# LOBSTER Order Book Visualizer

Interactive visualization and backtesting toolkit for LOBSTER limit order book data with dedicated L1, L2, and L3 market microstructure views.

[**Launch Streamlit App**](https://lobster-lab.streamlit.app/)

[**Hugging Face Spaces**](https://huggingface.co/spaces/totalorganfailure/lobster-lab)

## Highlights
- Load sample LOBSTER datasets directly from Hugging Face or local CSV exports.
- Navigate events with customizable integer step sizes and jump controls shared across pages.
- Animate L2 and L3 views with a play/pause toggle that advances through the order flow automatically.
- Inspect best bid/ask evolution, depth imbalances, and queue level details in real time.

## Local Development
1. Install dependencies with `pip install -r requirements.txt` (or `pip install -e .`).
2. Launch the Streamlit experience via `streamlit run gui_app.py`.
3. Optionally export the `HF_REPO_ID` environment variable to pull datasets from Hugging Face.
=======
# LOBSTER Order Book Visualizer

Interactive visualization and backtesting toolkit for LOBSTER limit order book data with L1, L2, and L3 market microstructure views.

<img src="https://github.com/yeager620/lobster-lab/blob/main/streamlit_02.png" alt="Book Head">
<img src="https://github.com/yeager620/lobster-lab/blob/main/streamlit_01.png" alt="Book Chart">

[**Launch Streamlit App**](https://lobster-lab.streamlit.app/)

[**Hugging Face Spaces**](https://huggingface.co/spaces/totalorganfailure/lobster-lab)
>>>>>>> 46063e52
<|MERGE_RESOLUTION|>--- conflicted
+++ resolved
@@ -1,23 +1,3 @@
-<<<<<<< HEAD
-# LOBSTER Order Book Visualizer
-
-Interactive visualization and backtesting toolkit for LOBSTER limit order book data with dedicated L1, L2, and L3 market microstructure views.
-
-[**Launch Streamlit App**](https://lobster-lab.streamlit.app/)
-
-[**Hugging Face Spaces**](https://huggingface.co/spaces/totalorganfailure/lobster-lab)
-
-## Highlights
-- Load sample LOBSTER datasets directly from Hugging Face or local CSV exports.
-- Navigate events with customizable integer step sizes and jump controls shared across pages.
-- Animate L2 and L3 views with a play/pause toggle that advances through the order flow automatically.
-- Inspect best bid/ask evolution, depth imbalances, and queue level details in real time.
-
-## Local Development
-1. Install dependencies with `pip install -r requirements.txt` (or `pip install -e .`).
-2. Launch the Streamlit experience via `streamlit run gui_app.py`.
-3. Optionally export the `HF_REPO_ID` environment variable to pull datasets from Hugging Face.
-=======
 # LOBSTER Order Book Visualizer
 
 Interactive visualization and backtesting toolkit for LOBSTER limit order book data with L1, L2, and L3 market microstructure views.
@@ -27,5 +7,4 @@
 
 [**Launch Streamlit App**](https://lobster-lab.streamlit.app/)
 
-[**Hugging Face Spaces**](https://huggingface.co/spaces/totalorganfailure/lobster-lab)
->>>>>>> 46063e52
+[**Hugging Face Spaces**](https://huggingface.co/spaces/totalorganfailure/lobster-lab)